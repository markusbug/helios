<<<<<<< HEAD
use std::process::exit;
use std::sync::{Arc, Mutex};
=======
use std::sync::Arc;
>>>>>>> 3afa3127

use config::networks::Network;
use consensus::errors::ConsensusError;
use ethers::prelude::{Address, U256};
<<<<<<< HEAD
use ethers::types::{Filter, Log, Transaction, TransactionReceipt, H256};
=======
use ethers::types::{
    FeeHistory, Filter, Log, SyncingStatus, Transaction, TransactionReceipt, H256,
};
use eyre::{eyre, Result};
>>>>>>> 3afa3127

use common::types::BlockTag;
use config::{CheckpointFallback, Config};
use consensus::{types::Header, ConsensusClient};
use execution::rpc::{ExecutionRpc, WsRpc};
use execution::types::{CallOpts, ExecutionBlock};
<<<<<<< HEAD
use futures::executor::block_on;
use log::{info, warn};
use tokio::spawn;
=======
use log::{error, info, warn};
>>>>>>> 3afa3127
use tokio::sync::RwLock;

#[cfg(not(target_arch = "wasm32"))]
use std::path::PathBuf;
#[cfg(not(target_arch = "wasm32"))]
use tokio::spawn;
#[cfg(not(target_arch = "wasm32"))]
use tokio::time::sleep;

#[cfg(target_arch = "wasm32")]
use gloo_timers::callback::Interval;
#[cfg(target_arch = "wasm32")]
use wasm_bindgen_futures::spawn_local;

use crate::database::Database;
use crate::errors::NodeError;
use crate::node::Node;

#[cfg(not(target_arch = "wasm32"))]
use crate::rpc::Rpc;

<<<<<<< HEAD
pub struct Client<DB: Database, R: ExecutionRpc> {
    node: Arc<RwLock<Node<R>>>,
    rpc: Option<Rpc<R>>,
    db: Option<DB>,
=======
#[derive(Default)]
pub struct ClientBuilder {
    network: Option<Network>,
    consensus_rpc: Option<String>,
    execution_rpc: Option<String>,
    checkpoint: Option<Vec<u8>>,
    #[cfg(not(target_arch = "wasm32"))]
    rpc_port: Option<u16>,
    #[cfg(not(target_arch = "wasm32"))]
    data_dir: Option<PathBuf>,
    config: Option<Config>,
    fallback: Option<String>,
    load_external_fallback: bool,
    strict_checkpoint_age: bool,
}

impl ClientBuilder {
    pub fn new() -> Self {
        Self::default()
    }

    pub fn network(mut self, network: Network) -> Self {
        self.network = Some(network);
        self
    }

    pub fn consensus_rpc(mut self, consensus_rpc: &str) -> Self {
        self.consensus_rpc = Some(consensus_rpc.to_string());
        self
    }

    pub fn execution_rpc(mut self, execution_rpc: &str) -> Self {
        self.execution_rpc = Some(execution_rpc.to_string());
        self
    }

    pub fn checkpoint(mut self, checkpoint: &str) -> Self {
        let checkpoint = hex::decode(checkpoint.strip_prefix("0x").unwrap_or(checkpoint))
            .expect("cannot parse checkpoint");
        self.checkpoint = Some(checkpoint);
        self
    }

    #[cfg(not(target_arch = "wasm32"))]
    pub fn rpc_port(mut self, port: u16) -> Self {
        self.rpc_port = Some(port);
        self
    }

    #[cfg(not(target_arch = "wasm32"))]
    pub fn data_dir(mut self, data_dir: PathBuf) -> Self {
        self.data_dir = Some(data_dir);
        self
    }

    pub fn config(mut self, config: Config) -> Self {
        self.config = Some(config);
        self
    }

    pub fn fallback(mut self, fallback: &str) -> Self {
        self.fallback = Some(fallback.to_string());
        self
    }

    pub fn load_external_fallback(mut self) -> Self {
        self.load_external_fallback = true;
        self
    }

    pub fn strict_checkpoint_age(mut self) -> Self {
        self.strict_checkpoint_age = true;
        self
    }

    pub fn build<DB: Database>(self) -> Result<Client<DB>> {
        let base_config = if let Some(network) = self.network {
            network.to_base_config()
        } else {
            let config = self
                .config
                .as_ref()
                .ok_or(eyre!("missing network config"))?;
            config.to_base_config()
        };

        let consensus_rpc = self.consensus_rpc.unwrap_or_else(|| {
            self.config
                .as_ref()
                .expect("missing consensus rpc")
                .consensus_rpc
                .clone()
        });

        let execution_rpc = self.execution_rpc.unwrap_or_else(|| {
            self.config
                .as_ref()
                .expect("missing execution rpc")
                .execution_rpc
                .clone()
        });

        let checkpoint = if let Some(checkpoint) = self.checkpoint {
            Some(checkpoint)
        } else if let Some(config) = &self.config {
            config.checkpoint.clone()
        } else {
            None
        };

        let default_checkpoint = if let Some(config) = &self.config {
            config.default_checkpoint.clone()
        } else {
            base_config.default_checkpoint.clone()
        };

        #[cfg(not(target_arch = "wasm32"))]
        let rpc_port = if self.rpc_port.is_some() {
            self.rpc_port
        } else if let Some(config) = &self.config {
            config.rpc_port
        } else {
            None
        };

        #[cfg(not(target_arch = "wasm32"))]
        let data_dir = if self.data_dir.is_some() {
            self.data_dir
        } else if let Some(config) = &self.config {
            config.data_dir.clone()
        } else {
            None
        };

        let fallback = if self.fallback.is_some() {
            self.fallback
        } else if let Some(config) = &self.config {
            config.fallback.clone()
        } else {
            None
        };

        let load_external_fallback = if let Some(config) = &self.config {
            self.load_external_fallback || config.load_external_fallback
        } else {
            self.load_external_fallback
        };

        let strict_checkpoint_age = if let Some(config) = &self.config {
            self.strict_checkpoint_age || config.strict_checkpoint_age
        } else {
            self.strict_checkpoint_age
        };

        let config = Config {
            consensus_rpc,
            execution_rpc,
            checkpoint,
            default_checkpoint,
            #[cfg(not(target_arch = "wasm32"))]
            rpc_port,
            #[cfg(target_arch = "wasm32")]
            rpc_port: None,
            #[cfg(not(target_arch = "wasm32"))]
            data_dir,
            #[cfg(target_arch = "wasm32")]
            data_dir: None,
            chain: base_config.chain,
            forks: base_config.forks,
            max_checkpoint_age: base_config.max_checkpoint_age,
            fallback,
            load_external_fallback,
            strict_checkpoint_age,
        };

        Client::new(config)
    }
}

pub struct Client<DB: Database> {
    node: Arc<RwLock<Node>>,
    #[cfg(not(target_arch = "wasm32"))]
    rpc: Option<Rpc>,
    db: DB,
>>>>>>> 3afa3127
    fallback: Option<String>,
    load_external_fallback: bool,
    ws: bool,
    http: bool,
}

<<<<<<< HEAD
impl Client<FileDB, WsRpc> {
    pub fn new(config: Config) -> eyre::Result<Self> {
=======
impl<DB: Database> Client<DB> {
    fn new(mut config: Config) -> Result<Self> {
        let db = DB::new(&config)?;
        if config.checkpoint.is_none() {
            let checkpoint = db.load_checkpoint()?;
            config.checkpoint = Some(checkpoint);
        }

>>>>>>> 3afa3127
        let config = Arc::new(config);

        let node = Node::new(config.clone())?;
        let node = Arc::new(RwLock::new(node));

<<<<<<< HEAD
        let rpc = config
            .rpc_port
            .map(|port| Rpc::new(node.clone(), config.with_http, config.with_ws, port));
=======
        #[cfg(not(target_arch = "wasm32"))]
        let rpc = config.rpc_port.map(|port| Rpc::new(node.clone(), port));
>>>>>>> 3afa3127

        Ok(Client {
            node,
            #[cfg(not(target_arch = "wasm32"))]
            rpc,
            db,
            fallback: config.fallback.clone(),
            load_external_fallback: config.load_external_fallback,
            ws: config.with_ws,
            http: config.with_http,
        })
    }

<<<<<<< HEAD
impl Client<FileDB, WsRpc> {
    pub fn register_shutdown_handler(client: Client<FileDB, WsRpc>) {
        let client = Arc::new(client);
        let shutdown_counter = Arc::new(Mutex::new(0));

        ctrlc::set_handler(move || {
            let mut counter = shutdown_counter.lock().unwrap();
            *counter += 1;

            let counter_value = *counter;

            if counter_value == 3 {
                info!("forced shutdown");
                exit(0);
            }

            info!(
                "shutting down... press ctrl-c {} more times to force quit",
                3 - counter_value
            );

            if counter_value == 1 {
                let client = client.clone();
                std::thread::spawn(move || {
                    block_on(client.shutdown());
                    exit(0);
                });
            }
        })
        .expect("could not register shutdown handler");
    }
}

impl<DB: Database, R: ExecutionRpc> Client<DB, R> {
    pub async fn start(&mut self) -> eyre::Result<()> {
=======
    pub async fn start(&mut self) -> Result<()> {
        #[cfg(not(target_arch = "wasm32"))]
>>>>>>> 3afa3127
        if let Some(rpc) = &mut self.rpc {
            if self.ws {
                rpc.start_ws().await?;
            }
            if self.http {
                rpc.start_http().await?;
            }
        }

        let sync_res = self.node.write().await.sync().await;

        if let Err(err) = sync_res {
            match err {
                NodeError::ConsensusSyncError(err) => match err.downcast_ref() {
                    Some(ConsensusError::CheckpointTooOld) => {
                        warn!(
                            "failed to sync consensus node with checkpoint: 0x{}",
                            hex::encode(
                                self.node
                                    .read()
                                    .await
                                    .config
                                    .checkpoint
                                    .clone()
                                    .unwrap_or_default()
                            ),
                        );

                        let fallback = self.boot_from_fallback().await;
                        if fallback.is_err() && self.load_external_fallback {
                            self.boot_from_external_fallbacks().await?
                        } else if fallback.is_err() {
                            error!("Invalid checkpoint. Please update your checkpoint too a more recent block. Alternatively, set an explicit checkpoint fallback service url with the `-f` flag or use the configured external fallback services with `-l` (NOT RECOMMENDED). See https://github.com/a16z/helios#additional-options for more information.");
                            return Err(err);
                        }
                    }
                    _ => return Err(err),
                },
                _ => return Err(err.into()),
            }
        }

        self.start_advance_thread();

        Ok(())
    }

    #[cfg(not(target_arch = "wasm32"))]
    fn start_advance_thread(&self) {
        let node = self.node.clone();
        spawn(async move {
            loop {
                let res = node.write().await.advance().await;
                if let Err(err) = res {
                    warn!("consensus error: {}", err);
                }

                let next_update = node.read().await.duration_until_next_update();

                sleep(next_update).await;
            }
        });
    }

    #[cfg(target_arch = "wasm32")]
    fn start_advance_thread(&self) {
        let node = self.node.clone();
        Interval::new(12000, move || {
            let node = node.clone();
            spawn_local(async move {
                let res = node.write().await.advance().await;
                if let Err(err) = res {
                    warn!("consensus error: {}", err);
                }
            });
        })
        .forget();
    }

    async fn boot_from_fallback(&self) -> eyre::Result<()> {
        if let Some(fallback) = &self.fallback {
            info!(
                "attempting to load checkpoint from fallback \"{}\"",
                fallback
            );

            let checkpoint = CheckpointFallback::fetch_checkpoint_from_api(fallback)
                .await
                .map_err(|_| {
                    eyre::eyre!("Failed to fetch checkpoint from fallback \"{}\"", fallback)
                })?;

            info!(
                "external fallbacks responded with checkpoint 0x{:?}",
                checkpoint
            );

            // Try to sync again with the new checkpoint by reconstructing the consensus client
            // We fail fast here since the node is unrecoverable at this point
            let config = self.node.read().await.config.clone();
            let consensus =
                ConsensusClient::new(&config.consensus_rpc, checkpoint.as_bytes(), config.clone())?;
            self.node.write().await.consensus = consensus;
            self.node.write().await.sync().await?;

            Ok(())
        } else {
            Err(eyre::eyre!("no explicit fallback specified"))
        }
    }

    async fn boot_from_external_fallbacks(&self) -> eyre::Result<()> {
        info!("attempting to fetch checkpoint from external fallbacks...");
        // Build the list of external checkpoint fallback services
        let list = CheckpointFallback::new()
            .build()
            .await
            .map_err(|_| eyre::eyre!("Failed to construct external checkpoint sync fallbacks"))?;

        let checkpoint = if self.node.read().await.config.chain.chain_id == 5 {
            list.fetch_latest_checkpoint(&Network::GOERLI)
                .await
                .map_err(|_| {
                    eyre::eyre!("Failed to fetch latest goerli checkpoint from external fallbacks")
                })?
        } else {
            list.fetch_latest_checkpoint(&Network::MAINNET)
                .await
                .map_err(|_| {
                    eyre::eyre!("Failed to fetch latest mainnet checkpoint from external fallbacks")
                })?
        };

        info!(
            "external fallbacks responded with checkpoint {:?}",
            checkpoint
        );

        // Try to sync again with the new checkpoint by reconstructing the consensus client
        // We fail fast here since the node is unrecoverable at this point
        let config = self.node.read().await.config.clone();
        let consensus =
            ConsensusClient::new(&config.consensus_rpc, checkpoint.as_bytes(), config.clone())?;
        self.node.write().await.consensus = consensus;
        self.node.write().await.sync().await?;
        Ok(())
    }

    pub async fn shutdown(&self) {
        let node = self.node.read().await;
        let checkpoint = if let Some(checkpoint) = node.get_last_checkpoint() {
            checkpoint
        } else {
            return;
        };

        info!("saving last checkpoint hash");
        let res = self.db.save_checkpoint(checkpoint);
        if res.is_err() {
            warn!("checkpoint save failed");
        }
    }

    pub async fn call(&self, opts: &CallOpts, block: BlockTag) -> eyre::Result<Vec<u8>> {
        self.node
            .read()
            .await
            .call(opts, block)
            .await
            .map_err(|err| err.into())
    }

    pub async fn estimate_gas(&self, opts: &CallOpts) -> eyre::Result<u64> {
        self.node
            .read()
            .await
            .estimate_gas(opts)
            .await
            .map_err(|err| err.into())
    }

    pub async fn get_balance(&self, address: &Address, block: BlockTag) -> eyre::Result<U256> {
        self.node.read().await.get_balance(address, block).await
    }

    pub async fn get_nonce(&self, address: &Address, block: BlockTag) -> eyre::Result<u64> {
        self.node.read().await.get_nonce(address, block).await
    }

<<<<<<< HEAD
    pub async fn get_code(&self, address: &Address, block: BlockTag) -> eyre::Result<Vec<u8>> {
        self.node.read().await.get_code(address, block).await
    }

    pub async fn get_storage_at(&self, address: &Address, slot: H256) -> eyre::Result<U256> {
        self.node.read().await.get_storage_at(address, slot).await
=======
    pub async fn get_block_transaction_count_by_hash(&self, hash: &Vec<u8>) -> Result<u64> {
        self.node
            .read()
            .await
            .get_block_transaction_count_by_hash(hash)
    }

    pub async fn get_block_transaction_count_by_number(&self, block: BlockTag) -> Result<u64> {
        self.node
            .read()
            .await
            .get_block_transaction_count_by_number(block)
    }

    pub async fn get_code(&self, address: &Address, block: BlockTag) -> Result<Vec<u8>> {
        self.node.read().await.get_code(address, block).await
    }

    pub async fn get_storage_at(
        &self,
        address: &Address,
        slot: H256,
        block: BlockTag,
    ) -> Result<U256> {
        self.node
            .read()
            .await
            .get_storage_at(address, slot, block)
            .await
>>>>>>> 3afa3127
    }

    pub async fn send_raw_transaction(&self, bytes: &[u8]) -> eyre::Result<H256> {
        self.node.read().await.send_raw_transaction(bytes).await
    }

    pub async fn get_transaction_receipt(
        &self,
        tx_hash: &H256,
    ) -> eyre::Result<Option<TransactionReceipt>> {
        self.node
            .read()
            .await
            .get_transaction_receipt(tx_hash)
            .await
    }

    pub async fn get_transaction_by_hash(
        &self,
        tx_hash: &H256,
    ) -> eyre::Result<Option<Transaction>> {
        self.node
            .read()
            .await
            .get_transaction_by_hash(tx_hash)
            .await
    }

    pub async fn get_logs(&self, filter: &Filter) -> eyre::Result<Vec<Log>> {
        self.node.read().await.get_logs(filter).await
    }

    pub async fn get_gas_price(&self) -> eyre::Result<U256> {
        self.node.read().await.get_gas_price()
    }

    pub async fn get_priority_fee(&self) -> eyre::Result<U256> {
        self.node.read().await.get_priority_fee()
    }

    pub async fn get_block_number(&self) -> eyre::Result<u64> {
        self.node.read().await.get_block_number()
    }

    pub async fn get_fee_history(
        &self,
        block_count: u64,
        last_block: u64,
        reward_percentiles: &[f64],
    ) -> Result<Option<FeeHistory>> {
        self.node
            .read()
            .await
            .get_fee_history(block_count, last_block, reward_percentiles)
            .await
    }

    pub async fn get_block_by_number(
        &self,
        block: BlockTag,
        full_tx: bool,
    ) -> eyre::Result<Option<ExecutionBlock>> {
        self.node
            .read()
            .await
            .get_block_by_number(block, full_tx)
            .await
    }

    pub async fn get_block_by_hash(
        &self,
        hash: &Vec<u8>,
        full_tx: bool,
    ) -> eyre::Result<Option<ExecutionBlock>> {
        self.node
            .read()
            .await
            .get_block_by_hash(hash, full_tx)
            .await
    }

    pub async fn get_transaction_by_block_hash_and_index(
        &self,
        block_hash: &Vec<u8>,
        index: usize,
    ) -> Result<Option<Transaction>> {
        self.node
            .read()
            .await
            .get_transaction_by_block_hash_and_index(block_hash, index)
            .await
    }

    pub async fn chain_id(&self) -> u64 {
        self.node.read().await.chain_id()
    }

<<<<<<< HEAD
    pub async fn get_header(&self) -> eyre::Result<Header> {
=======
    pub async fn syncing(&self) -> Result<SyncingStatus> {
        self.node.read().await.syncing()
    }

    pub async fn get_header(&self) -> Result<Header> {
>>>>>>> 3afa3127
        self.node.read().await.get_header()
    }

    pub async fn get_coinbase(&self) -> Result<Address> {
        self.node.read().await.get_coinbase()
    }
}<|MERGE_RESOLUTION|>--- conflicted
+++ resolved
@@ -1,34 +1,22 @@
-<<<<<<< HEAD
 use std::process::exit;
 use std::sync::{Arc, Mutex};
-=======
-use std::sync::Arc;
->>>>>>> 3afa3127
 
 use config::networks::Network;
 use consensus::errors::ConsensusError;
 use ethers::prelude::{Address, U256};
-<<<<<<< HEAD
-use ethers::types::{Filter, Log, Transaction, TransactionReceipt, H256};
-=======
 use ethers::types::{
     FeeHistory, Filter, Log, SyncingStatus, Transaction, TransactionReceipt, H256,
 };
 use eyre::{eyre, Result};
->>>>>>> 3afa3127
 
 use common::types::BlockTag;
 use config::{CheckpointFallback, Config};
 use consensus::{types::Header, ConsensusClient};
 use execution::rpc::{ExecutionRpc, WsRpc};
 use execution::types::{CallOpts, ExecutionBlock};
-<<<<<<< HEAD
 use futures::executor::block_on;
-use log::{info, warn};
+use log::{error, info, warn};
 use tokio::spawn;
-=======
-use log::{error, info, warn};
->>>>>>> 3afa3127
 use tokio::sync::RwLock;
 
 #[cfg(not(target_arch = "wasm32"))]
@@ -50,12 +38,6 @@
 #[cfg(not(target_arch = "wasm32"))]
 use crate::rpc::Rpc;
 
-<<<<<<< HEAD
-pub struct Client<DB: Database, R: ExecutionRpc> {
-    node: Arc<RwLock<Node<R>>>,
-    rpc: Option<Rpc<R>>,
-    db: Option<DB>,
-=======
 #[derive(Default)]
 pub struct ClientBuilder {
     network: Option<Network>,
@@ -240,17 +222,12 @@
     #[cfg(not(target_arch = "wasm32"))]
     rpc: Option<Rpc>,
     db: DB,
->>>>>>> 3afa3127
     fallback: Option<String>,
     load_external_fallback: bool,
     ws: bool,
     http: bool,
 }
 
-<<<<<<< HEAD
-impl Client<FileDB, WsRpc> {
-    pub fn new(config: Config) -> eyre::Result<Self> {
-=======
 impl<DB: Database> Client<DB> {
     fn new(mut config: Config) -> Result<Self> {
         let db = DB::new(&config)?;
@@ -259,20 +236,13 @@
             config.checkpoint = Some(checkpoint);
         }
 
->>>>>>> 3afa3127
         let config = Arc::new(config);
 
         let node = Node::new(config.clone())?;
         let node = Arc::new(RwLock::new(node));
 
-<<<<<<< HEAD
-        let rpc = config
-            .rpc_port
-            .map(|port| Rpc::new(node.clone(), config.with_http, config.with_ws, port));
-=======
         #[cfg(not(target_arch = "wasm32"))]
-        let rpc = config.rpc_port.map(|port| Rpc::new(node.clone(), port));
->>>>>>> 3afa3127
+        let rpc = config.rpc_port.map(|port| Rpc::new(node.clone(), config.with_http, config.with_ws, port));
 
         Ok(Client {
             node,
@@ -286,46 +256,8 @@
         })
     }
 
-<<<<<<< HEAD
-impl Client<FileDB, WsRpc> {
-    pub fn register_shutdown_handler(client: Client<FileDB, WsRpc>) {
-        let client = Arc::new(client);
-        let shutdown_counter = Arc::new(Mutex::new(0));
-
-        ctrlc::set_handler(move || {
-            let mut counter = shutdown_counter.lock().unwrap();
-            *counter += 1;
-
-            let counter_value = *counter;
-
-            if counter_value == 3 {
-                info!("forced shutdown");
-                exit(0);
-            }
-
-            info!(
-                "shutting down... press ctrl-c {} more times to force quit",
-                3 - counter_value
-            );
-
-            if counter_value == 1 {
-                let client = client.clone();
-                std::thread::spawn(move || {
-                    block_on(client.shutdown());
-                    exit(0);
-                });
-            }
-        })
-        .expect("could not register shutdown handler");
-    }
-}
-
-impl<DB: Database, R: ExecutionRpc> Client<DB, R> {
-    pub async fn start(&mut self) -> eyre::Result<()> {
-=======
     pub async fn start(&mut self) -> Result<()> {
         #[cfg(not(target_arch = "wasm32"))]
->>>>>>> 3afa3127
         if let Some(rpc) = &mut self.rpc {
             if self.ws {
                 rpc.start_ws().await?;
@@ -515,14 +447,6 @@
         self.node.read().await.get_nonce(address, block).await
     }
 
-<<<<<<< HEAD
-    pub async fn get_code(&self, address: &Address, block: BlockTag) -> eyre::Result<Vec<u8>> {
-        self.node.read().await.get_code(address, block).await
-    }
-
-    pub async fn get_storage_at(&self, address: &Address, slot: H256) -> eyre::Result<U256> {
-        self.node.read().await.get_storage_at(address, slot).await
-=======
     pub async fn get_block_transaction_count_by_hash(&self, hash: &Vec<u8>) -> Result<u64> {
         self.node
             .read()
@@ -552,7 +476,6 @@
             .await
             .get_storage_at(address, slot, block)
             .await
->>>>>>> 3afa3127
     }
 
     pub async fn send_raw_transaction(&self, bytes: &[u8]) -> eyre::Result<H256> {
@@ -650,15 +573,11 @@
         self.node.read().await.chain_id()
     }
 
-<<<<<<< HEAD
-    pub async fn get_header(&self) -> eyre::Result<Header> {
-=======
     pub async fn syncing(&self) -> Result<SyncingStatus> {
         self.node.read().await.syncing()
     }
 
     pub async fn get_header(&self) -> Result<Header> {
->>>>>>> 3afa3127
         self.node.read().await.get_header()
     }
 
