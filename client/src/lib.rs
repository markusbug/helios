--- conflicted
+++ resolved
@@ -12,15 +12,9 @@
 /// Expose errors module
 pub mod errors;
 
-<<<<<<< HEAD
 /// Expose rpc module
+#[cfg(not(target_arch = "wasm32"))]
 pub mod rpc;
 
 /// Node module is internal to the client crate
-mod node;
-=======
-#[cfg(not(target_arch = "wasm32"))]
-pub mod rpc;
-
-pub mod node;
->>>>>>> 3afa3127
+pub mod node;